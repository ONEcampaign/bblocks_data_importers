--- conflicted
+++ resolved
@@ -12,11 +12,8 @@
 openpyxl = "^3.1.5"
 pyarrow = "^17.0.0"
 imf-reader = "^1.1.0"
-<<<<<<< HEAD
 wbgapi = "^1.0.12"
-=======
 country-converter = "^1.2"
->>>>>>> 81865abc
 
 [tool.poetry.dev-dependencies]
 
